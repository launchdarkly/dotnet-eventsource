﻿using System;
using System.Collections.Generic;
using System.Text;
using System.Text.RegularExpressions;

namespace LaunchDarkly.EventSource
{
    /// <summary>
    /// An internal class containing helper methods to parse Server Sent Event data.
    /// </summary>
    internal static class EventParser
    {
        /// <summary>
        /// The result returned by <see cref="ParseLineString(string)"/> or <see cref="ParseLineUtf8Bytes(Utf8ByteSpan)"/>.
        /// </summary>
        internal struct Result
        {
            internal string FieldName { get; set; } // null means it's a comment
            internal string ValueString { get; set; }
            internal Utf8ByteSpan ValueBytes { get; set; }

            internal string GetValueAsString() => ValueString is null ? ValueBytes.GetString() : ValueString;

            internal bool IsComment => FieldName is null;
            internal bool IsDataField => FieldName == "data";
            internal bool IsEventField => FieldName == "event";
            internal bool IsIdField => FieldName == "id";
            internal bool IsRetryField => FieldName == "retry";
        }

        /// <summary>
        /// Attempts to parse a single non-empty line of SSE content that was read as a string. Empty lines
<<<<<<< HEAD
        /// shoudl not be not passed to this method.
=======
        /// should not be not passed to this method.
>>>>>>> dd9cbd44
        /// </summary>
        /// <param name="line">a line that was read from the stream, not including any trailing CR/LF</param>
        /// <returns>a <see cref="Result"/> containing the parsed field or comment; <c>ValueString</c> will
        /// be set rather than <c>ValueBytes</c></returns>
        internal static Result ParseLineString(string line)
        {
            var colonPos = line.IndexOf(':');
            if (colonPos == 0) // comment
            {
                return new Result { ValueString = line };
            }
            if (colonPos < 0) // field name without a value - assume empty value
            {
                return new Result { FieldName = line, ValueString = "" };
            }
            int valuePos = colonPos + 1;
            if (valuePos < line.Length && line[valuePos] == ' ')
            {
                valuePos++; // trim a single leading space from the value, if present
            }
            return new Result
            {
                FieldName = line.Substring(0, colonPos),
                ValueString = line.Substring(valuePos)
            };
        }

        /// <summary>
        /// Attempts to parse a single non-empty line of SSE content that was read as UTF-8 bytes. Empty lines
<<<<<<< HEAD
        /// shoudl not be not passed to this method.
=======
        /// should not be not passed to this method.
>>>>>>> dd9cbd44
        /// </summary>
        /// <param name="line">a line that was read from the stream, not including any trailing CR/LF</param>
        /// <returns>a <see cref="Result"/> containing the parsed field or comment; <c>ValueBytes</c>
        /// will be set rather than <c>ValueString</c></returns>
        public static Result ParseLineUtf8Bytes(Utf8ByteSpan line)
        {
            if (line.Length > 0 && line.Data[line.Offset] == ':') // comment
            {
                return new Result { ValueBytes = line };
            }
            int colonPos = 0;
            for (; colonPos < line.Length && line.Data[line.Offset + colonPos] != ':'; colonPos++) { }
            string fieldName = Encoding.UTF8.GetString(line.Data, line.Offset, colonPos);
            if (colonPos == line.Length) // field name without a value - assume empty value
            {
                return new Result {
                    FieldName = fieldName,
                    ValueBytes = new Utf8ByteSpan()
                };
            }
            int valuePos = colonPos + 1;
            if (valuePos < line.Length && line.Data[line.Offset + valuePos] == ' ')
            {
                valuePos++; // trim a single leading space from the value, if present
            }
            return new Result
            {
                FieldName = fieldName,
                ValueBytes = new Utf8ByteSpan(line.Data, line.Offset + valuePos, line.Length - valuePos)
            };
        }
    }
}<|MERGE_RESOLUTION|>--- conflicted
+++ resolved
@@ -30,11 +30,7 @@
 
         /// <summary>
         /// Attempts to parse a single non-empty line of SSE content that was read as a string. Empty lines
-<<<<<<< HEAD
-        /// shoudl not be not passed to this method.
-=======
         /// should not be not passed to this method.
->>>>>>> dd9cbd44
         /// </summary>
         /// <param name="line">a line that was read from the stream, not including any trailing CR/LF</param>
         /// <returns>a <see cref="Result"/> containing the parsed field or comment; <c>ValueString</c> will
@@ -64,11 +60,7 @@
 
         /// <summary>
         /// Attempts to parse a single non-empty line of SSE content that was read as UTF-8 bytes. Empty lines
-<<<<<<< HEAD
-        /// shoudl not be not passed to this method.
-=======
         /// should not be not passed to this method.
->>>>>>> dd9cbd44
         /// </summary>
         /// <param name="line">a line that was read from the stream, not including any trailing CR/LF</param>
         /// <returns>a <see cref="Result"/> containing the parsed field or comment; <c>ValueBytes</c>
